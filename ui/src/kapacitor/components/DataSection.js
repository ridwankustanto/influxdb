--- conflicted
+++ resolved
@@ -1,9 +1,6 @@
 import React, {PropTypes, Component} from 'react'
-<<<<<<< HEAD
 import buildInfluxQLQuery from 'utils/influxql'
 import classnames from 'classnames'
-=======
->>>>>>> bd88803f
 
 import DatabaseList from 'src/shared/components/DatabaseList'
 import MeasurementList from 'src/shared/components/MeasurementList'
@@ -16,13 +13,10 @@
     super(props)
   }
 
-<<<<<<< HEAD
   getChildContext = () => {
     return {source: this.props.source}
   }
 
-=======
->>>>>>> bd88803f
   handleChooseNamespace = namespace => {
     this.props.actions.chooseNamespace(this.props.query.id, namespace)
   }
@@ -62,7 +56,6 @@
   }
 
   render() {
-<<<<<<< HEAD
     const {query, timeRange: {lower}, isKapacitorRule} = this.props
     const statement =
       query.rawText || buildInfluxQLQuery({lower}, query, isKapacitorRule)
@@ -87,11 +80,7 @@
   }
 
   renderQueryBuilder = () => {
-    const {query, isKapacitorRule} = this.props
-
-=======
     const {query, isKapacitorRule, isDeadman} = this.props
->>>>>>> bd88803f
     return (
       <div className="query-builder rule-section--border-bottom">
         <DatabaseList
@@ -119,11 +108,7 @@
   }
 }
 
-<<<<<<< HEAD
-const {bool, func, shape, string} = PropTypes
-=======
 const {string, func, shape, bool} = PropTypes
->>>>>>> bd88803f
 
 DataSection.propTypes = {
   source: shape({
@@ -149,7 +134,6 @@
   onRemoveEvery: func.isRequired,
   timeRange: shape({}).isRequired,
   isKapacitorRule: bool,
-<<<<<<< HEAD
 }
 
 DataSection.childContextTypes = {
@@ -159,9 +143,7 @@
       self: PropTypes.string.isRequired,
     }).isRequired,
   }).isRequired,
-=======
   isDeadman: bool,
->>>>>>> bd88803f
 }
 
 export default DataSection