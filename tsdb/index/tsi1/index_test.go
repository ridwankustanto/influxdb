--- conflicted
+++ resolved
@@ -207,27 +207,18 @@
 	defer sfile.Close()
 
 	// Opening a fresh index should set the MANIFEST version to current version.
-<<<<<<< HEAD
-	idx := NewIndex(sfile.SeriesFile)
-=======
 	idx := NewIndex(sfile.SeriesFile, tsi1.DefaultPartitionN)
->>>>>>> f1bcc97e
 	t.Run("open new index", func(t *testing.T) {
 		if err := idx.Open(); err != nil {
 			t.Fatal(err)
 		}
 
 		// Check version set appropriately.
-<<<<<<< HEAD
-		if got, exp := idx.PartitionAt(0).Manifest().Version, 1; got != exp {
-			t.Fatalf("got index version %d, expected %d", got, exp)
-=======
 		for i := 0; uint64(i) < tsi1.DefaultPartitionN; i++ {
 			partition := idx.PartitionAt(i)
 			if got, exp := partition.Manifest().Version, 1; got != exp {
 				t.Fatalf("got index version %d, expected %d", got, exp)
 			}
->>>>>>> f1bcc97e
 		}
 	})
 
@@ -245,18 +236,6 @@
 	incompatibleVersions := []int{-1, 0, 2}
 	for _, v := range incompatibleVersions {
 		t.Run(fmt.Sprintf("incompatible index version: %d", v), func(t *testing.T) {
-<<<<<<< HEAD
-			idx = NewIndex(sfile.SeriesFile)
-
-			// Manually create a MANIFEST file for an incompatible index version.
-			mpath := filepath.Join(idx.Path(), "0", tsi1.ManifestFileName)
-			m := tsi1.NewManifest(mpath)
-			m.Levels = nil
-			m.Version = v // Set example MANIFEST version.
-			if err := os.MkdirAll(filepath.Dir(mpath), 0777); err != nil {
-				t.Fatal(err)
-			} else if err := m.Write(); err != nil {
-=======
 			sfile := MustOpenSeriesFile()
 			defer sfile.Close()
 			idx = NewIndex(sfile.SeriesFile, tsi1.DefaultPartitionN)
@@ -270,7 +249,6 @@
 			m.Levels = nil
 			m.Version = v // Set example MANIFEST version.
 			if _, err := m.Write(); err != nil {
->>>>>>> f1bcc97e
 				t.Fatal(err)
 			}
 
@@ -296,12 +274,6 @@
 	t.Run("current MANIFEST", func(t *testing.T) {
 		sfile := MustOpenSeriesFile()
 		defer sfile.Close()
-<<<<<<< HEAD
-
-		idx := MustOpenIndex(sfile.SeriesFile, 1)
-		if got, exp := idx.PartitionAt(0).Manifest().Version, tsi1.Version; got != exp {
-			t.Fatalf("got MANIFEST version %d, expected %d", got, exp)
-=======
 		idx := MustOpenIndex(sfile.SeriesFile, tsi1.DefaultPartitionN)
 
 		// Check version set appropriately.
@@ -310,23 +282,15 @@
 			if got, exp := partition.Manifest().Version, tsi1.Version; got != exp {
 				t.Fatalf("got MANIFEST version %d, expected %d", got, exp)
 			}
->>>>>>> f1bcc97e
 		}
 	})
 }
 
 func TestIndex_DiskSizeBytes(t *testing.T) {
 	sfile := MustOpenSeriesFile()
-<<<<<<< HEAD
-	defer sfile.Close()
-
-	idx := MustOpenIndex(sfile.SeriesFile, 1)
-	defer idx.Close()
-=======
 	// defer sfile.Close()
 	idx := MustOpenIndex(sfile.SeriesFile, tsi1.DefaultPartitionN)
 	// defer idx.Close()
->>>>>>> f1bcc97e
 
 	// Add series to index.
 	if err := idx.CreateSeriesSliceIfNotExists([]Series{
